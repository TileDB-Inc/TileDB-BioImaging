--- conflicted
+++ resolved
@@ -16,11 +16,7 @@
 
 import jsonpickle as json
 import numpy as np
-<<<<<<< HEAD
-import tifffile
 from numpy._typing import NDArray
-=======
->>>>>>> ec595fbb
 
 try:
     import tifffile
@@ -44,8 +40,6 @@
 
 
 class OMETiffReader(ImageReader):
-    INFLATION_RATIO = 2
-
     def __init__(
         self,
         input_path: str,
@@ -66,10 +60,7 @@
         """
         self._logger = get_logger_wrapper(False) if not logger else logger
         self._extra_tags = extra_tags
-<<<<<<< HEAD
         self._buffer_size = buffer_size
-        self._tiff = tifffile.TiffFile(input_path)
-=======
 
         # Use VFS for all paths local or remote for reading the input image
         self._input_path = input_path
@@ -80,7 +71,6 @@
         self._vfs = VFS(config=self._source_cfg, ctx=self._source_ctx)
         self._vfs_fh = self._vfs.open(input_path, mode="rb")
         self._tiff = tifffile.TiffFile(self._vfs_fh)
->>>>>>> ec595fbb
         # XXX ignore all but the first series
         self._series = self._tiff.series[0]
         omexml = self._tiff.ome_metadata
