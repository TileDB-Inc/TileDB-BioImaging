from __future__ import annotations

import json
import logging
import os
import threading
import warnings
from abc import ABC, abstractmethod
from concurrent.futures import Future, ThreadPoolExecutor
from operator import itemgetter
from typing import (
    Any,
    Dict,
    Iterator,
    Mapping,
    MutableMapping,
    Optional,
    Sequence,
    Tuple,
    Type,
    Union,
)

import jsonpickle
import numpy as np
from numpy._typing import NDArray
from tqdm import tqdm

from .scale import Scaler

try:
    from tiledb.cloud.groups import register as register_group
except ImportError:
    register_group = None

import tiledb
from tiledb.cc import WebpInputFormat

from .. import ATTR_NAME
from ..helpers import (
    ReadWriteGroup,
    compute_channel_minmax,
    get_axes_mapper,
    get_axes_translation,
    get_logger_wrapper,
    get_schema,
    is_local_path,
    iter_levels_meta,
    iter_pixel_depths_meta,
    open_bioimg,
    resolve_path,
    validate_ingestion,
)
from ..openslide import TileDBOpenSlide
from ..version import version as PKG_VERSION
from . import DATASET_TYPE, DEFAULT_SCRATCH_SPACE, FMT_VERSION
from .axes import Axes
from .tiles import iter_tiles, num_tiles


class ImageReader(ABC):
    @abstractmethod
    def __init__(
        self,
        input_path: str,
        *,
        logger: Optional[logging.Logger],
        source_config: Optional[tiledb.Config] = None,
        source_ctx: Optional[tiledb.Ctx] = None,
        dest_config: Optional[tiledb.Config] = None,
        dest_ctx: Optional[tiledb.Config] = None,
        **kwargs: Any,
    ):
        """Initialize this ImageReader"""

    def __enter__(self) -> ImageReader:
        return self

    def __exit__(self, exc_type: Any, exc_val: Any, exc_tb: Any) -> None:
        pass

    @property
    @abstractmethod
    def source_ctx(self) -> tiledb.Ctx:
        """The ctx of the source path of this image reader."""

    @property
    @abstractmethod
    def dest_ctx(self) -> tiledb.Ctx:
        """The ctx of the dest path of this image reader."""

    @property
    @abstractmethod
    def logger(self) -> Optional[logging.Logger]:
        """The logger of this image reader."""

    @logger.setter
    @abstractmethod
    def logger(self, default_logger: logging.Logger) -> None:
        """The setter for the logger of this image reader"""

    @property
    @abstractmethod
    def axes(self) -> Axes:
        """The axes of this multi-resolution image."""

    @property
    @abstractmethod
    def channels(self) -> Sequence[str]:
        """Names of the channels (C axis) of this multi-resolution image."""

    @property
    def webp_format(self) -> WebpInputFormat:
        """WebpInputFormat of this multi-resolution image. Defaults to WEBP_NONE."""
        return WebpInputFormat.WEBP_NONE

    @property
    @abstractmethod
    def level_count(self) -> int:
        """
        The number of levels for this multi-resolution image.

        Levels are numbered from 0 (highest resolution) to level_count - 1 (lowest resolution).
        """

    @abstractmethod
    def level_dtype(self, level: int) -> np.dtype:
        """Return the dtype of the image for the given level."""

    @abstractmethod
    def level_shape(self, level: int) -> Tuple[int, ...]:
        """Return the shape of the image for the given level."""

    @abstractmethod
    def level_image(
        self, level: int, tile: Optional[Tuple[slice, ...]] = None
    ) -> np.ndarray:
        """
        Return the image for the given level as numpy array.

        The axes of the array are specified by the `axes` property.

        :param tile: If not None, a tuple of slices (one per each axes) that specify the
            subregion of the image to return.
        """

    @abstractmethod
    def level_metadata(self, level: int) -> Dict[str, Any]:
        """Return the metadata for the given level."""

    @property
    @abstractmethod
    def group_metadata(self) -> Dict[str, Any]:
        """Return the metadata for the whole multi-resolution image."""

    @property
    @abstractmethod
    def image_metadata(self) -> Dict[str, Any]:
        """Return the metadata for the whole multi-resolution image."""

    @property
    @abstractmethod
    def original_metadata(self) -> Dict[str, Any]:
        """Return the metadata of the original file."""

    @abstractmethod
    def optimal_reader(
        self, level: int, max_workers: int = 0
    ) -> Union[None, Iterator[Tuple[Tuple[slice, ...], NDArray[Any]]]]:
        """
        Return an image tile iterator with optimal memory access pattern.

        :param level: The overview to read from
        :param max_workers: The number of thread to spawn to read from the file
        """


class ImageWriter(ABC):
    @abstractmethod
    def __init__(self, output_path: str, logger: logging.Logger, **kwargs: Any):
        """Initialize this ImageWriter"""
        self.logger = logger

    def __enter__(self) -> ImageWriter:
        return self

    def __exit__(self, exc_type: Any, exc_val: Any, exc_tb: Any) -> None:
        pass

    @abstractmethod
    def write_group_metadata(self, metadata: Mapping[str, Any]) -> None:
        """Write metadata for the whole multi-resolution image."""

    @abstractmethod
    def compute_level_metadata(
        self,
        baseline: bool,
        num_levels: int,
        image_dtype: np.dtype,
        group_metadata: Mapping[str, Any],
        array_metadata: Mapping[str, Any],
        **writer_kwargs: Mapping[str, Any],
    ) -> Mapping[str, Any]:
        """Compute the necessary metadata for the current level

        :param baseline: Sets current image as the baseline for the pyramid
        :param image_dtype: THe data type of the image to be stored
        :param group_metadata: The TileDB group pyramid metadata
        :param array_metadata: The TileDB array level metadata
        """

    @abstractmethod
    def write_level_image(
        self,
        image: np.ndarray,
        metadata: Mapping[str, Any],
    ) -> None:
        """
        Write the image for the given level.

        :param baseline: Sets current image as the baseline for the pyramid
        :param num_levels: The total number of reduced resolution images
        :param image: Image for the given level as numpy array
        :param metadata: Metadata for the given level
        :param image_mask: Mask the original image depending on export format requirements
        """


class ImageConverter:
    # setting a tile to "infinite" effectively makes it equal to the dimension size
    _DEFAULT_TILES = {"T": 1, "C": np.inf, "Z": 1, "Y": 1024, "X": 1024}
    _ImageReaderType: Optional[Type[ImageReader]] = None
    _ImageWriterType: Optional[Type[ImageWriter]] = None

    @classmethod
    def from_tiledb(
        cls,
        input_path: str,
        output_path: str,
        *,
        level_min: int = 0,
        attr: str = ATTR_NAME,
        config: Union[tiledb.Config, Mapping[str, Any]] = None,
        output_config: Union[tiledb.Config, Mapping[str, Any]] = None,
        scratch_space: str = DEFAULT_SCRATCH_SPACE,
        log: Optional[Union[bool, logging.Logger]] = None,
        **writer_kwargs: Mapping[str, Any],
    ) -> Type[ImageConverter]:
        """
        Convert a TileDB Group of Arrays back to other format images, one per level
        :param input_path: path to the TileDB group of arrays
        :param output_path: path to the image
        :param level_min: minimum level of the image to be converted. By default set to 0
            to convert all levels
        :param attr: attribute name for backwards compatiblity support
        :param config: tiledb configuration either a dict or a tiledb.Config of source
        :param output_config: tiledb configuration either a dict or a tiledb.Config of destination
        :param scratch_space: shared memory or cache space for cloud random access export support
        :param log: verbose logging, defaults to None. Allows passing custom logging.Logger or boolean.
        If None or bool=False it initiates an INFO level logging. If bool=True then a logger is instantiated in
        DEBUG logging level.
        """

        # Initializes the logger depending on the API path chosen
        if log:
            logger = get_logger_wrapper(log) if isinstance(log, bool) else log
        else:
            default_verbose = False
            logger = get_logger_wrapper(default_verbose)

        if cls._ImageWriterType is None:
            raise NotImplementedError(f"{cls} does not support exporting")

        out_uri_res, scheme = resolve_path(output_path)
        logger.debug(f"Resolving output path {out_uri_res}, with scheme {scheme}")
        vfs_use = False if is_local_path(scheme) else True
        logger.debug(f"VFS is used: {vfs_use}")

        # OS specific
        destination_uri = (
            os.path.join(scratch_space, os.path.basename(out_uri_res))
            if vfs_use
            else out_uri_res
        )
        logger.debug(f"Scratch space temp destination uri: {destination_uri}")

        if not output_config and vfs_use:
            output_config = config

        slide = TileDBOpenSlide(input_path, attr=attr, config=config)
        writer = cls._ImageWriterType(destination_uri, logger)

        with slide, writer:
            writer.write_group_metadata(slide.properties)
            group_metadata = jsonpickle.loads(slide.properties.get("metadata", "{}"))
            for idx, _ in enumerate(slide.levels):
                if idx < level_min:
                    continue
                level_image = slide.read_level(idx, to_original_axes=True)
                level_metadata = writer.compute_level_metadata(
                    idx == level_min,
                    len(slide.levels) - level_min,
                    level_image.dtype,
                    group_metadata,
                    slide.level_properties(idx),
                    **writer_kwargs,
                )
                writer.write_level_image(
                    level_image,
                    level_metadata,
                )

            if vfs_use:
                # Flush to remote
                with open(destination_uri, "rb") as data:
                    vfs = tiledb.VFS(config=output_config)
                    with vfs.open(output_path, "wb") as dest:
                        dest.write(data.read())
        return cls

    @classmethod
    def to_tiledb(
        cls,
        source: Union[str, ImageReader],
        output_path: str,
        *,
        level_min: int = 0,
        tiles: Optional[Mapping[str, int]] = None,
        tile_scale: int = 1,
        preserve_axes: bool = False,
        chunked: bool = False,
        max_workers: int = 0,
        exclude_metadata: bool = False,
        experimental_reader: bool = False,
        experimental_queue_limit: Tuple[int, int] = (10, 20),
        compressor: Optional[Union[Mapping[int, Any], Any]] = None,
        log: Optional[Union[bool, logging.Logger]] = None,
        reader_kwargs: Optional[MutableMapping[str, Any]] = None,
        pyramid_kwargs: Optional[Mapping[str, Any]] = None,
    ) -> Type[ImageConverter]:
        """
<<<<<<< HEAD
        Convert an image to a TileDB Group of Arrays, one per level.

        :param source: path to the input image or ImageReader object
        :param output_path: path to the TileDB group of arrays
        :param level_min: minimum level of the image to be converted. By default set to 0
            to convert all levels.
        :param tiles: A mapping from dimension name (one of 'T', 'C', 'Z', 'Y', 'X') to
            the (maximum) tile for this dimension.
        :param tile_scale: The scaling factor applied to each tile during I/O.
            Larger scale factors will result in less I/O operations.
        :param preserve_axes: If true, preserve the axes order of the original image.
        :param chunked: If true, convert one tile at a time instead of the whole image.
            **Note**: The OpenSlideConverter may not be 100% lossless with chunked=True
            for levels>0, even though the converted images look visually identical to the
            original ones.
        :param max_workers: Maximum number of threads that can be used for conversion.
            Applicable only if chunked=True.
        :param exclude_metadata: If true, drop original metadata of the images and exclude them from being ingested.
        :param experimental_reader: If true, use the experimental tiff reader optimized for s3 reads.
            Experimental feature, use with caution
        :param experimental_queue_limit: When using the experimental reader, define the minimum and maximum number of
            pending tiles waiting to be written to TileDB.
        :param compressor: TileDB compression filter mapping for each level
        :param log: verbose logging, defaults to None. Allows passing custom logging.Logger or boolean.
            If None or bool=False it initiates an INFO level logging. If bool=True then a logger is instantiated in
            DEBUG logging level.
        :param reader_kwargs: Keyword arguments passed to the _ImageReaderType constructor.
        :param pyramid_kwargs: Keyword arguments passed to the scaler constructor for
            generating downsampled versions of the base level. Valid keyword arguments are:
            scale_factors (Required): The downsampling factor for each level
            scale_axes (Optional): Default "XY". The axes which will be downsampled
            chunked (Optional): Default False. If true the image is split into chunks and
                each one is independently downsampled. If false the entire image is
                downsampled at once, but it requires more memory.
            progressive (Optional): Default False. If true each downsampled image is
                generated using the previous level. If false for every downsampled image
                the level_min is used, but it requires more memory.
            order (Optional): Default 1. The order of the spline interpolation. The order
                has to be in the range 0-5. See `skimage.transform.warp` for detail.
            max_workers (Optional): Default None. The maximum number of workers for
                chunked downsampling. If None, it will default to the number of processors
                on the machine, multiplied by 5.
=======
                Convert an image to a TileDB Group of Arrays, one per level.

                :param source: path to the input image or ImageReader object
                :param output_path: path to the TileDB group of arrays
                :param level_min: minimum level of the image to be converted. By default set to 0
                    to convert all levels.
                :param tiles: A mapping from dimension name (one of 'T', 'C', 'Z', 'Y', 'X') to
                    the (maximum) tile for this dimension.
                :param tile_scale: The scaling factor applied to each tile during I/O.
                    Larger scale factors will result in less I/O operations.
                :param preserve_axes: If true, preserve the axes order of the original image.
                :param chunked: If true, convert one tile at a time instead of the whole image.
                    **Note**: The OpenSlideConverter may not be 100% lossless with chunked=True
                    for levels>0, even though the converted images look visually identical to the
                    original ones.
                :param max_workers: Maximum number of threads that can be used for conversion.
                    Applicable only if chunked=True.
                :param exclude_metadata: If true, drop original metadata of the images and exclude them from being ingested.
                :param compressor: TileDB compression filter mapping for each level
                :param log: verbose logging, defaults to None. Allows passing custom logging.Logger or boolean.
                    If None or bool=False it initiates an INFO level logging. If bool=True then a logger is instantiated in
                    DEBUG logging level.
                :param reader_kwargs: Keyword arguments passed to the _ImageReaderType constructor. Allows passing configuration
                    parameters like tiledb.Config or/and tiledb.Ctx.
        See Also        :param pyramid_kwargs: Keyword arguments passed to the scaler constructor for
                    generating downsampled versions of the base level. Valid keyword arguments are:
                    scale_factors (Required): The downsampling factor for each level
                    scale_axes (Optional): Default "XY". The axes which will be downsampled
                    chunked (Optional): Default False. If true the image is split into chunks and
                        each one is independently downsampled. If false the entire image is
                        downsampled at once, but it requires more memory.
                    progressive (Optional): Default False. If true each downsampled image is
                        generated using the previous level. If false for every downsampled image
                        the level_min is used, but it requires more memory.
                    order (Optional): Default 1. The order of the spline interpolation. The order
                        has to be in the range 0-5. See `skimage.transform.warp` for detail.
                    max_workers (Optional): Default None. The maximum number of workers for
                        chunked downsampling. If None, it will default to the number of processors
                        on the machine, multiplied by 5.
>>>>>>> ec595fbb
        """

        if log:
            logger = get_logger_wrapper(log) if isinstance(log, bool) else log
        else:
            default_verbose = False
            logger = get_logger_wrapper(default_verbose)

        # Backwards compatibility config v0.2.13
        if reader_kwargs:
            common_cfg = reader_kwargs.get("config", None)
            if common_cfg:
                # Overwrite the source and destination configs with the common
                reader_kwargs["source_config"] = reader_kwargs[
                    "dest_config"
                ] = common_cfg

        if isinstance(source, ImageReader):
            if cls._ImageReaderType != source.__class__:
                raise ValueError("Image reader should match converter on source format")
            if not source.logger:
                source.logger = logger
            reader = source
        elif cls._ImageReaderType is not None:
            reader = cls._ImageReaderType(
                source, logger=logger, **reader_kwargs if reader_kwargs else {}
            )
        else:
            raise NotImplementedError(f"{cls} does not support importing")

        max_tiles = cls._DEFAULT_TILES.copy()
        logger.debug(f"Max tiles:{max_tiles}")
        if tiles:
            max_tiles.update(tiles)
        logger.debug(f"Updated max tiles:{max_tiles}")

        rw_group = ReadWriteGroup(output_path, ctx=reader.dest_ctx)

        metadata = {}
        original_metadata = {}

        with rw_group, reader:
            # Update MIME type
            rw_group.w_group.meta.update(dataset_type=DATASET_TYPE)
            stored_fmt_version = rw_group.r_group.meta.get("fmt_version")
            logger.debug(f"Format version: {stored_fmt_version}")
            if stored_fmt_version not in (None, FMT_VERSION):
                warnings.warn(
                    "Incremental ingestion is not supported for different versions: "
                    f"current version is {FMT_VERSION}, stored version is {stored_fmt_version} - "
                    f"Default Fallback: No changes will apply to already ingested image"
                )
                return cls

            # Check if compressor Mapping has 1-1 correspondance
            if isinstance(compressor, Mapping):
                if len(compressor.items()) != reader.level_count:
                    raise ValueError(
                        f"Compressor filter mapping does not map every level to a Filter {len(compressor.items())} != {reader.level_count}"
                    )

            compressors = {}
            for level in range(level_min, reader.level_count):
                if compressor is None:
                    compressors[level] = tiledb.ZstdFilter(level=0)
                elif isinstance(compressor, tiledb.Filter):
                    if (
                        isinstance(compressor, tiledb.WebpFilter)
                        and compressor.input_format == WebpInputFormat.WEBP_NONE
                    ):
                        compressor = tiledb.WebpFilter(
                            input_format=reader.webp_format,
                            quality=compressor.quality,
                            lossless=compressor.lossless,
                        )
                    # One filter is given apply to all levels
                    compressors[level] = compressor
                elif isinstance(compressor, Mapping):
                    compressors = compressor  # type: ignore
                    break

            logger.debug(f"Compressors : {compressors}")
            convert_kwargs = dict(
                reader=reader,
                rw_group=rw_group,
                max_tiles=max_tiles,
                tile_scale=tile_scale,
                preserve_axes=preserve_axes,
                chunked=chunked,
                max_workers=max_workers,
                compressor=compressors,
                experimental_reader=experimental_reader,
                experimental_queue_limits=experimental_queue_limit,
            )
            logger.debug(f"Convert arguments : {convert_kwargs}")

            metadata = reader.image_metadata
            metadata["axes"] = []
            channel_min_max = []
            scaled_compressors: Mapping[int, Any] = {}
            if pyramid_kwargs is not None:
                if level_min < reader.level_count - 1:
                    warnings.warn(
                        f"The image contains multiple levels but only level {level_min} "
                        "will be considered for generating the image pyramid"
                    )
                level_meta = _convert_level_to_tiledb(level_min, **convert_kwargs)  # type: ignore

                scaled_compressors, levels_meta = _create_image_pyramid(
                    reader,
                    rw_group,
                    level_meta["uri"],
                    level_min,
                    max_tiles,
                    compressors,
                    preserve_axes,
                    pyramid_kwargs,
                )

                channel_min_max.append(level_meta["channelMinMax"])
                metadata["axes"] += levels_meta["axes"]
            else:
                for level in range(level_min, reader.level_count):
                    logger.info(f"Converting level: {level}")
                    level_meta = _convert_level_to_tiledb(level, **convert_kwargs)  # type: ignore
                    channel_min_max.append(level_meta["channelMinMax"])
                    logger.debug(
                        f'Level {level} channel MinMax: {level_meta["channelMinMax"]}'
                    )
                    metadata["axes"].append(level_meta["axes"])
                    logger.debug(f'Level {level} axes: {level_meta["axes"]}')
            for idx in range(len(metadata["channels"])):
                metadata["channels"][idx].setdefault(
                    "min", channel_min_max[0].item((idx, 0))
                )
                metadata["channels"][idx].setdefault(
                    "max", channel_min_max[0].item((idx, 1))
                )

            metadata["channels"] = {f"{ATTR_NAME}": metadata["channels"]}
            logger.debug(f'Metadata channels: {metadata["channels"]}')

            if not exclude_metadata:
                original_metadata = reader.original_metadata

        with rw_group:
            rw_group.w_group.meta.update(
                reader.group_metadata,
                axes=reader.axes.dims,
                pixel_depth=jsonpickle.encode(
                    dict(iter_pixel_depths_meta({**compressors, **scaled_compressors})),
                    unpicklable=False,
                ),
                pkg_version=PKG_VERSION,
                fmt_version=FMT_VERSION,
                channels=json.dumps(reader.channels),
                levels=jsonpickle.encode(
                    sorted(
                        iter_levels_meta(rw_group.r_group, ctx=reader.dest_ctx),
                        key=itemgetter("level"),
                    ),
                    unpicklable=False,
                ),
                metadata=jsonpickle.encode(metadata, unpicklable=False),
                original_metadata=jsonpickle.encode(original_metadata),
            )
        return cls


def _convert_level_to_tiledb(
    level: int,
    *,
    reader: ImageReader,
    rw_group: ReadWriteGroup,
    max_tiles: MutableMapping[str, int],
    tile_scale: int,
    preserve_axes: bool,
    chunked: bool,
    max_workers: int,
    compressor: Mapping[int, tiledb.Filter],
    experimental_reader: bool,
    experimental_queue_limits: Tuple[int, int],
) -> Mapping[str, Any]:
    level_metadata: MutableMapping[str, Any] = {}

    # create mapper from source to target axes
    source_axes = reader.axes
    source_shape = reader.level_shape(level)

    axes_mapper, dim_names, max_tiles = get_axes_mapper(
        reader.axes,
        reader.level_shape(level),
        compressor,
        level,
        preserve_axes,
        max_tiles,
    )
    # create TileDB schema
    dim_shape = axes_mapper.map_shape(source_shape)
    attr_dtype = reader.level_dtype(level)
    schema = get_schema(
        dim_names,
        dim_shape,
        max_tiles,
        attr_dtype,
        compressor.get(level, tiledb.ZstdFilter(level=0)),
    )

    # We need to calculate the min-max values per channel
    # First find the indices of all axes except 'C' needed for numpy amin and amax
    min_max_indices = tuple(
        idx for idx, char in enumerate(source_axes.dims) if char != "C"
    )

    # Find the number of channels
    channel_index = source_axes.dims.find("C")
    channel_count = source_shape[channel_index] if channel_index > -1 else 1

    # Initialize a numpy 2D array to hold the min-max values per channel
    channel_min_max = np.empty((channel_count, 2))

    if np.issubdtype(reader.level_dtype(0), np.integer):
        min_value = np.iinfo(reader.level_dtype(level)).min
        max_value = np.iinfo(reader.level_dtype(level)).max
    else:
        min_value = np.finfo(reader.level_dtype(level)).min
        max_value = np.finfo(reader.level_dtype(level)).max
    channel_min_max[:, 0] = np.repeat(max_value, channel_count)
    channel_min_max[:, 1] = np.repeat(min_value, channel_count)

    level_metadata["axes"] = {
        "originalAxes": [*reader.axes.dims],
        "originalShape": reader.level_shape(level),
        "storedAxes": dim_names,
        "storedShape": dim_shape,
        "axesMapping": get_axes_translation(
            compressor.get(level, tiledb.ZstdFilter(level=0)), reader.axes.dims
        ),
    }

    # get or create TileDB array uri
    uri, created = rw_group.get_or_create(f"l_{level}.tdb", schema)

    if created or not validate_ingestion(uri, ctx=reader.dest_ctx):
        # write image and metadata to TileDB array
        with open_bioimg(uri, "w", ctx=reader.dest_ctx) as out_array:
            out_array.meta.update(reader.level_metadata(level), level=level)
            inv_axes_mapper = axes_mapper.inverse
            if chunked:
                ex = ThreadPoolExecutor(max_workers) if max_workers else None
                mapper = getattr(ex, "map", map)
                opt_reader = reader.optimal_reader(level=level, max_workers=max_workers)

                if experimental_reader and opt_reader is not None:

                    def tile_to_tiledb_exp(
                        tile: Tuple[Tuple[slice, ...], NDArray[Any]]
                    ) -> Tuple[np.ndarray, ...]:
                        idx, data = tile
                        array_tile = axes_mapper.map_tile(idx)
                        out_array[array_tile] = axes_mapper.map_array(data)

                        # return a tuple containing the min-max values of the tile
                        return np.amin(data, axis=min_max_indices), np.amax(
                            data, axis=min_max_indices
                        )

                    if ex:
                        should_fetch_next = threading.Event()
                        should_fetch_next.clear()

                        def process(fut: Future[Tuple[np.ndarray, ...]]) -> None:
                            t_min, t_max = fut.result()
                            compute_channel_minmax(channel_min_max, t_min, t_max)

                            if ex._work_queue.qsize() < experimental_queue_limits[0]:  # type: ignore
                                should_fetch_next.set()

                        for tile in opt_reader:
                            future = ex.submit(tile_to_tiledb_exp, tile)
                            future.add_done_callback(process)

                            if ex._work_queue.qsize() > experimental_queue_limits[1]:
                                should_fetch_next.clear()
                                should_fetch_next.wait()

                        ex.shutdown()
                    else:
                        for tile in opt_reader:
                            t_min, t_max = tile_to_tiledb_exp(tile)
                            compute_channel_minmax(channel_min_max, t_min, t_max)
                else:

                    def tile_to_tiledb(
                        level_tile: Tuple[slice, ...]
                    ) -> Tuple[np.ndarray, ...]:
                        source_tile = inv_axes_mapper.map_tile(level_tile)
                        image = reader.level_image(level, source_tile)
                        out_array[level_tile] = axes_mapper.map_array(image)

                        # return a tuple containing the min-max values of the tile
                        return np.amin(image, axis=min_max_indices), np.amax(
                            image, axis=min_max_indices
                        )

                    for tile_min, tile_max in tqdm(
                        mapper(tile_to_tiledb, iter_tiles(out_array.domain)),
                        desc=f"Ingesting level {level}",
                        total=num_tiles(out_array.domain),
                        unit="tiles",
                    ):
                        # Find the global min-max values from all tiles
                        compute_channel_minmax(channel_min_max, tile_min, tile_max)
                        pass
                    if ex:
                        ex.shutdown()
            else:
                image = reader.level_image(level)
                ex = ThreadPoolExecutor(max_workers) if max_workers else None
                mapper = getattr(ex, "map", map)

                def write_to_tiledb(level_tile: Tuple[slice, ...]) -> None:
                    source_tile = inv_axes_mapper.map_tile(level_tile)
                    out_array[level_tile] = axes_mapper.map_array(image[source_tile])

                for _ in tqdm(
                    mapper(
                        write_to_tiledb, iter_tiles(out_array.domain, scale=tile_scale)
                    ),
                    desc=f"Ingesting level {level}",
                    total=num_tiles(out_array.domain, scale=tile_scale),
                    unit="tiles",
                ):
                    # Find the global min-max values from all tiles
                    pass
                if ex:
                    ex.shutdown()

                compute_channel_minmax(
                    channel_min_max,
                    np.amin(image, axis=min_max_indices),
                    np.amax(image, axis=min_max_indices),
                )

    level_metadata["uri"] = uri
    level_metadata["channelMinMax"] = channel_min_max

    return level_metadata


def _create_image_pyramid(
    reader: ImageReader,
    rw_group: ReadWriteGroup,
    base_uri: str,
    base_level: int,
    max_tiles: MutableMapping[str, int],
    compressors: Mapping[int, tiledb.Filter],
    preserve_axes: bool,
    pyramid_kwargs: Mapping[str, Any],
) -> Tuple[Mapping[int, tiledb.Filter], Mapping[str, Any]]:
    scaler = Scaler(reader.level_shape(base_level), reader.axes.dims, **pyramid_kwargs)

    levels_metadata: MutableMapping[str, Any] = {"axes": []}

    for i, dim_shape in enumerate(scaler.level_shapes):
        level = base_level + 1 + i

        # The compressor of level 0 is used for the newly created scaled levels
        scaler.update_compressors(level, compressors[base_level])
        axes_mapper, dim_names, max_tiles = get_axes_mapper(
            reader.axes, dim_shape, scaler.compressors, level, preserve_axes, max_tiles
        )

        schema = get_schema(
            dim_names,
            axes_mapper.map_shape(dim_shape),
            max_tiles,
            reader.level_dtype(base_level),
            compressors[base_level],
        )
        uri, created = rw_group.get_or_create(f"l_{level}.tdb", schema)
        if not created:
            continue

        levels_metadata["axes"].append(
            {
                "originalAxes": [*reader.axes.dims],
                "originalShape": dim_shape,
                "storedAxes": dim_names,
                "storedShape": axes_mapper.map_shape(dim_shape),
                "axesMapping": get_axes_translation(
                    scaler.compressors[level], reader.axes.dims
                ),
            }
        )

        with open_bioimg(uri, mode="w") as out_array:
            out_array.meta.update(level=level)
            with open_bioimg(base_uri) as in_array:
                scaler.apply(in_array, out_array, i, axes_mapper)

        # if a non-progressive method is used, the input layer of the scaler
        # is the base image layer else we use the previously generated layer
        if scaler.progressive:
            base_uri = uri

    return scaler.compressors, levels_metadata<|MERGE_RESOLUTION|>--- conflicted
+++ resolved
@@ -339,50 +339,6 @@
         pyramid_kwargs: Optional[Mapping[str, Any]] = None,
     ) -> Type[ImageConverter]:
         """
-<<<<<<< HEAD
-        Convert an image to a TileDB Group of Arrays, one per level.
-
-        :param source: path to the input image or ImageReader object
-        :param output_path: path to the TileDB group of arrays
-        :param level_min: minimum level of the image to be converted. By default set to 0
-            to convert all levels.
-        :param tiles: A mapping from dimension name (one of 'T', 'C', 'Z', 'Y', 'X') to
-            the (maximum) tile for this dimension.
-        :param tile_scale: The scaling factor applied to each tile during I/O.
-            Larger scale factors will result in less I/O operations.
-        :param preserve_axes: If true, preserve the axes order of the original image.
-        :param chunked: If true, convert one tile at a time instead of the whole image.
-            **Note**: The OpenSlideConverter may not be 100% lossless with chunked=True
-            for levels>0, even though the converted images look visually identical to the
-            original ones.
-        :param max_workers: Maximum number of threads that can be used for conversion.
-            Applicable only if chunked=True.
-        :param exclude_metadata: If true, drop original metadata of the images and exclude them from being ingested.
-        :param experimental_reader: If true, use the experimental tiff reader optimized for s3 reads.
-            Experimental feature, use with caution
-        :param experimental_queue_limit: When using the experimental reader, define the minimum and maximum number of
-            pending tiles waiting to be written to TileDB.
-        :param compressor: TileDB compression filter mapping for each level
-        :param log: verbose logging, defaults to None. Allows passing custom logging.Logger or boolean.
-            If None or bool=False it initiates an INFO level logging. If bool=True then a logger is instantiated in
-            DEBUG logging level.
-        :param reader_kwargs: Keyword arguments passed to the _ImageReaderType constructor.
-        :param pyramid_kwargs: Keyword arguments passed to the scaler constructor for
-            generating downsampled versions of the base level. Valid keyword arguments are:
-            scale_factors (Required): The downsampling factor for each level
-            scale_axes (Optional): Default "XY". The axes which will be downsampled
-            chunked (Optional): Default False. If true the image is split into chunks and
-                each one is independently downsampled. If false the entire image is
-                downsampled at once, but it requires more memory.
-            progressive (Optional): Default False. If true each downsampled image is
-                generated using the previous level. If false for every downsampled image
-                the level_min is used, but it requires more memory.
-            order (Optional): Default 1. The order of the spline interpolation. The order
-                has to be in the range 0-5. See `skimage.transform.warp` for detail.
-            max_workers (Optional): Default None. The maximum number of workers for
-                chunked downsampling. If None, it will default to the number of processors
-                on the machine, multiplied by 5.
-=======
                 Convert an image to a TileDB Group of Arrays, one per level.
 
                 :param source: path to the input image or ImageReader object
@@ -401,6 +357,10 @@
                 :param max_workers: Maximum number of threads that can be used for conversion.
                     Applicable only if chunked=True.
                 :param exclude_metadata: If true, drop original metadata of the images and exclude them from being ingested.
+                :param experimental_reader: If true, use the experimental tiff reader optimized for s3 reads.
+                    Experimental feature, use with caution
+                :param experimental_queue_limit: When using the experimental reader, define the minimum and maximum number of
+                    pending tiles waiting to be written to TileDB.
                 :param compressor: TileDB compression filter mapping for each level
                 :param log: verbose logging, defaults to None. Allows passing custom logging.Logger or boolean.
                     If None or bool=False it initiates an INFO level logging. If bool=True then a logger is instantiated in
@@ -422,7 +382,6 @@
                     max_workers (Optional): Default None. The maximum number of workers for
                         chunked downsampling. If None, it will default to the number of processors
                         on the machine, multiplied by 5.
->>>>>>> ec595fbb
         """
 
         if log:
@@ -436,9 +395,9 @@
             common_cfg = reader_kwargs.get("config", None)
             if common_cfg:
                 # Overwrite the source and destination configs with the common
-                reader_kwargs["source_config"] = reader_kwargs[
-                    "dest_config"
-                ] = common_cfg
+                reader_kwargs["source_config"] = reader_kwargs["dest_config"] = (
+                    common_cfg
+                )
 
         if isinstance(source, ImageReader):
             if cls._ImageReaderType != source.__class__:
