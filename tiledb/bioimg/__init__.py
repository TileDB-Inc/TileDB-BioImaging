--- conflicted
+++ resolved
@@ -1,9 +1,7 @@
 ATTR_NAME = "intensity"
-<<<<<<< HEAD
 
 from .types import Converters
 from .wrappers import from_bioimg
-=======
+
 WHITE_RGB = 16777215  # FFFFFF in hex
-WHITE_RGBA = 4294967295  # FFFFFFFF in hex
->>>>>>> e05e1507
+WHITE_RGBA = 4294967295  # FFFFFFFF in hex